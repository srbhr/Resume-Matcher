--- conflicted
+++ resolved
@@ -135,7 +135,7 @@
   success "Ollama installed"
 fi
 
-<<<<<<< HEAD
+
 if ! ollama list | grep -q 'gemma3:4b'; then
   info "Pulling gemma3:4b model…"
   ollama pull gemma3:4b || error "Failed to pull gemma3:4b"
@@ -152,8 +152,7 @@
   info "nomic-embed-text:137m-v1.5-fp16 model already present—skipping"
 fi
 
-=======
->>>>>>> 6ac5389c
+
 #–– 3. Bootstrap root .env ––#
 if [[ -f .env.example && ! -f .env ]]; then
   info "Bootstrapping root .env from .env.example"
