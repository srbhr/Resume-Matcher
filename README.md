<div align="center">

[![Resume Matcher](assets/page_2.png)](https://www.resumematcher.fyi)

# Resume Matcher


[𝙹𝚘𝚒𝚗 𝙳𝚒𝚜𝚌𝚘𝚛𝚍](https://dsc.gg/resume-matcher) ✦ [𝚆𝚎𝚋𝚜𝚒𝚝𝚎](https://resumematcher.fyi) ✦ [𝙷𝚘𝚠 𝚝𝚘 𝙸𝚗𝚜𝚝𝚊𝚕𝚕 ](#how-to-install) ✦ [𝙲𝚘𝚗𝚝𝚛𝚒𝚋𝚞𝚝𝚘𝚛𝚜](#contributors) ✦ [𝙳𝚘𝚗𝚊𝚝𝚎](#support-the-development-by-donating) ✦ [𝚃𝚠𝚒𝚝𝚝𝚎𝚛/𝚇](https://twitter.com/_srbhr_) ✦ [𝙻𝚒𝚗𝚔𝚎𝚍𝙸𝚗](https://www.linkedin.com/company/resume-matcher/)

<<<<<<< HEAD
**Stop getting auto-rejected by ATS bots!!!** Resume Matcher is the AI-powered platform that reverse-engineers hiring algorithms to show you exactly how to tailor your resume. Get the keywords, formatting, and insights that get you past the first screen and into human hands.
=======
**Hi Ruslanna. Stop getting auto-rejected by ATS bots!!!** Resume Matcher is the AI-powered platform that reverse-engineers hiring algorithms to show you exactly how to tailor your resume. Get the keywords, formatting, and insights that AAA get you past the first screen and into human hands.
>>>>>>> 0c4df03e

Hoping to make this, **VS Code for making resumes**.

</div>

<br>

<div align="center">

![Stars](https://img.shields.io/github/stars/srbhr/Resume-Matcher?labelColor=black&style=for-the-badge&color=c20a71)
![Apache 2.0](https://img.shields.io/github/license/srbhr/Resume-Matcher?labelColor=black&style=for-the-badge&color=c20a71) ![Forks](https://img.shields.io/github/forks/srbhr/Resume-Matcher?labelColor=black&style=for-the-badge&color=c20a71) ![version](https://img.shields.io/badge/Version-0.1%20Veridis%20Quo-FFF?labelColor=black&logo=LinkedIn&style=for-the-badge&color=c20a71)


[![Discord](https://img.shields.io/discord/1122069176962531400?labelColor=black&logo=discord&logoColor=c20a71&style=for-the-badge&color=c20a71)](https://dsc.gg/resume-matcher) [![Website](https://img.shields.io/badge/website-Resume%20Matcher-FFF?labelColor=black&style=for-the-badge&color=c20a71)](https://resumematcher.fyi) [![LinkedIn](https://img.shields.io/badge/LinkedIn-Resume%20Matcher-FFF?labelColor=black&logo=LinkedIn&style=for-the-badge&color=c20a71)](https://www.linkedin.com/company/resume-matcher/)

<a href="https://trendshift.io/repositories/565" target="_blank"><img src="https://trendshift.io/api/badge/repositories/565" alt="srbhr%2FResume-Matcher | Trendshift" style="width: 250px; height: 55px;" width="250" height="55"/></a>

</div>

> \[!IMPORTANT]
>
> This project is in active development. New features are being added continuously, and we welcome contributions from the community. There are some breaking changes on the `main` branch. If you have any suggestions or feature requests, please feel free to open an issue on GitHub or discuss it on our [Discord](https://dsc.gg/resume-matcher) server.


## Getting started with Resume Matcher

Resume Matcher is designed to help you optimize your resume with the aim to highlight your skills and experience in a way that resonates with potential employers.

We're working on actively improving the platform, towards building a **VS Code for making resumes**, and adding new features. The best way to stay updated is to join the discord discussion and be part of the active development community.

> Join our [Discord](https://dsc.gg/resume-matcher) community 👇
[![Discord](assets/resume_matcher_discord.png)](https://dsc.gg/resume-matcher)

> Follow us on [LinkedIn](https://www.linkedin.com/company/resume-matcher/) ✨
[![LinkedIn](assets/resume_matcher_linkedin.png)](https://www.linkedin.com/company/resume-matcher/)

> ⭐ Star Resume Matcher to support the development and get updates on GitHub.
![Star Resume Matcher](assets/star_resume_matcher.png)

## Key Features

![resume_matcher_features](assets/resume_matcher_features.png)

- **Works locally**: No need to upload your resume to a server. Everything runs on your machine with open source AI models by Ollama.
- **ATS Compatibility**: Get a detailed analysis of your resume's compatibility with ATS systems.
- **Instant Match Score**: Upload resume & job description for a quick match score and key improvement areas.
- **Keyword Optimizer**: Align your resume with job keywords and identify critical content gaps.
- **Guided Improvements**: Get clear suggestions to make your resume stand out.

### Roadmap 

If you have any suggestions or feature requests, please feel free to open an issue on GitHub. And discuss it on our [Discord](https://dsc.gg/resume-matcher) server.

- Visual keyword highlighting.
- AI Canvas, which can help to craft impactful, metric-driven resume content.
- Multi-job description optimization.

## How to Install

![Installation](assets/how_to_install_resumematcher.png)

Follow the instructions in the [SETUP.md](SETUP.md) file to set up the project locally. The setup script will install all the necessary dependencies and configure your environment.

The project is built using:

- FastAPI for the backend.
- Next.js for the frontend.
- Ollama for local AI model serving.
- Tailwind CSS for styling.
- SQLite for the database.

| Technology   | Info/Version                               |
|--------------|---------------------------------------|
| Python      | 3.12+                   |
| Next.js      | 15+                   |
| Ollama       |        0.6.7        |


## Join Us and Contribute

![how to contribute](assets/how_to_contribute.png)

We welcome contributions from everyone! Whether you're a developer, designer, or just someone who wants to help out. All the contriburtors are listed in the [about page](https://resumematcher.fyi/about) on our website and on the GitHub Readme here.

Checkout the roadmap if you would like to work on the features that are planned for the future. If you have any suggestions or feature requests, please feel free to open an issue on GitHub. And discuss it on our [Discord](https://dsc.gg/resume-matcher) server.

## Contributors
![Contributors](assets/contributors.png)

<a href="https://github.com/srbhr/Resume-Matcher/graphs/contributors">
  <img src="https://contrib.rocks/image?repo=srbhr/Resume-Matcher" />
</a>

## Support the Development by Donating
![donate](assets/supporting_resume_matcher.png)

If you would like to support the development of Resume Matcher, you can do so by donating. Your contributions will help us keep the project alive and continue adding new features.

| Platform  | Link                                   |
|-----------|----------------------------------------|
| GitHub    | [![GitHub Sponsors](https://img.shields.io/github/sponsors/srbhr?style=for-the-badge&color=c20a71&labelColor=black&logo=github)](https://github.com/sponsors/srbhr) |
| Buy Me a Coffee | [![BuyMeACoffee](https://img.shields.io/badge/Buy%20Me%20a%20Coffee-ffdd00?style=for-the-badge&logo=buy-me-a-coffee&color=c20a72&logoColor=white)](https://www.buymeacoffee.com/srbhr) |

<details>
  <summary><kbd>Star History</kbd></summary>
  <picture>
    <source media="(prefers-color-scheme: dark)" srcset="https://api.star-history.com/svg?repos=srbhr/resume-matcher&theme=dark&type=Date">
    <img width="100%" src="https://api.star-history.com/svg?repos=srbhr/resume-matcher&theme=dark&type=Date">
  </picture>
</details><|MERGE_RESOLUTION|>--- conflicted
+++ resolved
@@ -7,11 +7,10 @@
 
 [𝙹𝚘𝚒𝚗 𝙳𝚒𝚜𝚌𝚘𝚛𝚍](https://dsc.gg/resume-matcher) ✦ [𝚆𝚎𝚋𝚜𝚒𝚝𝚎](https://resumematcher.fyi) ✦ [𝙷𝚘𝚠 𝚝𝚘 𝙸𝚗𝚜𝚝𝚊𝚕𝚕 ](#how-to-install) ✦ [𝙲𝚘𝚗𝚝𝚛𝚒𝚋𝚞𝚝𝚘𝚛𝚜](#contributors) ✦ [𝙳𝚘𝚗𝚊𝚝𝚎](#support-the-development-by-donating) ✦ [𝚃𝚠𝚒𝚝𝚝𝚎𝚛/𝚇](https://twitter.com/_srbhr_) ✦ [𝙻𝚒𝚗𝚔𝚎𝚍𝙸𝚗](https://www.linkedin.com/company/resume-matcher/)
 
-<<<<<<< HEAD
+Main branch update
 **Stop getting auto-rejected by ATS bots!!!** Resume Matcher is the AI-powered platform that reverse-engineers hiring algorithms to show you exactly how to tailor your resume. Get the keywords, formatting, and insights that get you past the first screen and into human hands.
-=======
-**Hi Ruslanna. Stop getting auto-rejected by ATS bots!!!** Resume Matcher is the AI-powered platform that reverse-engineers hiring algorithms to show you exactly how to tailor your resume. Get the keywords, formatting, and insights that AAA get you past the first screen and into human hands.
->>>>>>> 0c4df03e
+
+**Hi Ruslanna. Stop getting auto-rejected by ATS bots!!!** Resume Matcher is the AI-powered platform that reverse-engineers hiring algorithms to show you exactly how to tailor your resume. Get the keywords, formatting, and insights that AAA get you past the first screen and into human hands. Feature-new-feature
 
 Hoping to make this, **VS Code for making resumes**.
 
