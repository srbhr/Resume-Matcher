--- conflicted
+++ resolved
@@ -68,11 +68,7 @@
 **Or download manually from official sites:**
 - **Node.js**: Download from [https://nodejs.org/](https://nodejs.org/) (LTS version recommended)
 - **Python**: Download from [https://www.python.org/downloads/](https://www.python.org/downloads/) (v3.8+ required)
-<<<<<<< HEAD
 - **Ollama**: Only required if you switch the backend providers to `ollama`. Otherwise you can skip installing it. If you do need it, download from [https://ollama.com/download/windows](https://ollama.com/download/windows)
-=======
-- **Ollama**: Script will attempt to automatically install Ollama if it fails. Download from [https://ollama.com/download/windows](https://ollama.com/download/windows)
->>>>>>> e5280d96
 
 **On macOS**, you can install missing tools via Homebrew:
 
