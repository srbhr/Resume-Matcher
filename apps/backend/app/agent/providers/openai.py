import os
import logging

from openai import OpenAI
from typing import Any, Dict
from fastapi.concurrency import run_in_threadpool

from ..exceptions import ProviderError
from .base import Provider, EmbeddingProvider
from ...core import settings

logger = logging.getLogger(__name__)


class OpenAIProvider(Provider):
<<<<<<< HEAD
    def __init__(self, api_key: str | None = None, model: str = "gpt-4.1-mini"):
        api_key = api_key or os.getenv("OPENAI_API_KEY")
=======
    def __init__(self, api_key: str | None = None, model_name: str = settings.LL_MODEL,
                 opts: Dict[str, Any] = None):
        if opts is None:
            opts = {}
        api_key = api_key or settings.LLM_API_KEY or os.getenv("OPENAI_API_KEY")
>>>>>>> 8d327df7
        if not api_key:
            raise ProviderError("OpenAI API key is missing")
        self._client = OpenAI(api_key=api_key)
        self.model = model_name
        self.opts = opts
        self.instructions = ""

    def _generate_sync(self, prompt: str, options: Dict[str, Any]) -> str:
        try:
            response = self._client.responses.create(
                model=self.model,
                instructions=self.instructions,
                input=prompt,
                **options,
            )
            return response.output_text
        except Exception as e:
            raise ProviderError(f"OpenAI - error generating response: {e}") from e

    async def __call__(self, prompt: str, **generation_args: Any) -> str:
<<<<<<< HEAD
        opts = {
            "temperature": generation_args.get("temperature", 0),
            "top_p": generation_args.get("top_p", 0.9),
            "max_output_tokens": generation_args.get("max_length", 20000),
=======
        if generation_args:
            logger.warning(f"OpenAIProvider - generation_args not used {generation_args}")
        myopts = {
            "temperature": self.opts.get("temperature", 0),
            "top_p": self.opts.get("top_p", 0.9),
# top_k not currently supported by any OpenAI model - https://community.openai.com/t/does-openai-have-a-top-k-parameter/612410
#            "top_k": generation_args.get("top_k", 40),
# neither max_tokens
#            "max_tokens": generation_args.get("max_length", 20000),
>>>>>>> 8d327df7
        }
        return await run_in_threadpool(self._generate_sync, prompt, myopts)


class OpenAIEmbeddingProvider(EmbeddingProvider):
    def __init__(
        self,
        api_key: str | None = None,
        embedding_model: str = settings.EMBEDDING_MODEL,
    ):
        api_key = api_key or settings.EMBEDDING_API_KEY or os.getenv("OPENAI_API_KEY")
        if not api_key:
            raise ProviderError("OpenAI API key is missing")
        self._client = OpenAI(api_key=api_key)
        self._model = embedding_model

    async def embed(self, text: str) -> list[float]:
        try:
            response = await run_in_threadpool(
                self._client.embeddings.create, input=text, model=self._model
            )
            return response.data[0].embedding
        except Exception as e:
            raise ProviderError(f"OpenAI - error generating embedding: {e}") from e<|MERGE_RESOLUTION|>--- conflicted
+++ resolved
@@ -13,16 +13,11 @@
 
 
 class OpenAIProvider(Provider):
-<<<<<<< HEAD
-    def __init__(self, api_key: str | None = None, model: str = "gpt-4.1-mini"):
-        api_key = api_key or os.getenv("OPENAI_API_KEY")
-=======
     def __init__(self, api_key: str | None = None, model_name: str = settings.LL_MODEL,
                  opts: Dict[str, Any] = None):
         if opts is None:
             opts = {}
         api_key = api_key or settings.LLM_API_KEY or os.getenv("OPENAI_API_KEY")
->>>>>>> 8d327df7
         if not api_key:
             raise ProviderError("OpenAI API key is missing")
         self._client = OpenAI(api_key=api_key)
@@ -43,12 +38,6 @@
             raise ProviderError(f"OpenAI - error generating response: {e}") from e
 
     async def __call__(self, prompt: str, **generation_args: Any) -> str:
-<<<<<<< HEAD
-        opts = {
-            "temperature": generation_args.get("temperature", 0),
-            "top_p": generation_args.get("top_p", 0.9),
-            "max_output_tokens": generation_args.get("max_length", 20000),
-=======
         if generation_args:
             logger.warning(f"OpenAIProvider - generation_args not used {generation_args}")
         myopts = {
@@ -58,7 +47,6 @@
 #            "top_k": generation_args.get("top_k", 40),
 # neither max_tokens
 #            "max_tokens": generation_args.get("max_length", 20000),
->>>>>>> 8d327df7
         }
         return await run_in_threadpool(self._generate_sync, prompt, myopts)
 
