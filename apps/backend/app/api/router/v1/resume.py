--- conflicted
+++ resolved
@@ -88,7 +88,6 @@
     
     MAX_FILE_SIZE = 2 * 1024 * 1024 # File size validation (2 MB limit only)
 
-<<<<<<< HEAD
      # Check file size 
     if len(file_bytes) > MAX_FILE_SIZE:
         raise HTTPException(
@@ -96,15 +95,6 @@
             detail=f"File size exceeds the 2 MB limit. Current size: {len(file_bytes) / 1024 / 1024:.2f} MB",
         )
     
-=======
-    # Verify size after reading
-    if len(file_bytes) > MAX_FILE_SIZE:
-        raise HTTPException(
-            status_code=status.HTTP_413_REQUEST_ENTITY_TOO_LARGE,
-            detail="File size exceeds maximum allowed size of 2.0MB.",
-        )
-
->>>>>>> b4782744
     try:
         resume_service = ResumeService(db)
         resume_id = await resume_service.convert_and_store_resume(
